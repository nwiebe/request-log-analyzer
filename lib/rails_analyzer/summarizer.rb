require 'date'
module RailsAnalyzer
  
  # Functions to summarize an array of requets.
  # Can calculate request counts, duratations, mean times etc. of all the requests given.
  class Summarizer < Base::Summarizer

    # Initializer. Sets global variables
    # Options
    # * <tt>:calculate_database</tt> Calculate the database times if they are not explicitly logged.
    def initialize_hook(options = {})
      @calculate_database = options[:calculate_database]
    end

    # Parse a request string into a hash containing all keys found in the string.
    # Yields the hash found to the block operator.
    # <tt>request</tt> The request string to parse.
    # <tt>&block</tt> Block operator
    def group(request, &block)
      request[:duration] ||= 0
      
      case request[:type]   
        when :started 
<<<<<<< HEAD
          if @first_request_at.nil? || compare_string_dates(request[:timestamp], @first_request_at) == -1
            @first_request_at = request[:timestamp]
          end
          
          if @last_request_at.nil? || compare_string_dates(request[:timestamp], @last_request_at) == 1
            @last_request_at = request[:timestamp]
          end
          
          @request_time_graph[request[:timestamp][11..12].to_i] +=1
          @methods[request[:method].to_sym] += 1

=======
          if request[:timestamp]
            @first_request_at ||= request[:timestamp] # assume time-based order of file
            @last_request_at  = request[:timestamp]   # assume time-based order of file
            @request_time_graph[request[:timestamp][11..12].to_i] +=1 
          end
          if request[:method]
            @methods[request[:method].to_sym] ||= 0
            @methods[request[:method].to_sym] += 1
          else
            @methods[:unknown] += 1
          end
>>>>>>> 0674ad7b
        when :completed
          @request_count += 1 
          hash = block_given? ? yield(request) : request.hash

          @actions[hash] ||= {:count => 0, :total_time => 0.0, :total_db_time => 0.0, :total_rendering_time => 0.0, 
                                :min_time => request[:duration], :max_time => request[:duration] }
                            
          @actions[hash][:count] += 1
          @actions[hash][:total_time] += request[:duration]
          @actions[hash][:total_db_time] += request[:db] if request[:db]
          @actions[hash][:total_db_time] += request[:duration] - request[:rendering] if @calculate_database

          @actions[hash][:total_rendering_time] += request[:rendering] if request[:rendering]
      
          @actions[hash][:min_time] = [@actions[hash][:min_time], request[:duration]].min
          @actions[hash][:max_time] = [@actions[hash][:min_time], request[:duration]].max
          @actions[hash][:mean_time] = @actions[hash][:total_time] / @actions[hash][:count].to_f
      
          @actions[hash][:mean_db_time] = @actions[hash][:total_db_time] / @actions[hash][:count].to_f      
          @actions[hash][:mean_rendering_time] = @actions[hash][:total_rendering_time] / @actions[hash][:count].to_f            
      
          if request[:duration] > @blocker_duration
            @blockers[hash] ||= { :count => 0, :total_time => 0.0 }
            @blockers[hash][:count]      += 1
            @blockers[hash][:total_time] += request[:duration]
          end

        when :failed
          hash = request[:error]
          @errors[hash] ||= {:count => 0, :exception_strings => {}}
          @errors[hash][:count] +=1
          
          @errors[hash][:exception_strings][request[:exception_string]] ||= 0
          @errors[hash][:exception_strings][request[:exception_string]] += 1
      end
    end
    
  end
end <|MERGE_RESOLUTION|>--- conflicted
+++ resolved
@@ -21,23 +21,16 @@
       
       case request[:type]   
         when :started 
-<<<<<<< HEAD
-          if @first_request_at.nil? || compare_string_dates(request[:timestamp], @first_request_at) == -1
-            @first_request_at = request[:timestamp]
-          end
-          
-          if @last_request_at.nil? || compare_string_dates(request[:timestamp], @last_request_at) == 1
-            @last_request_at = request[:timestamp]
-          end
-          
-          @request_time_graph[request[:timestamp][11..12].to_i] +=1
-          @methods[request[:method].to_sym] += 1
+          if request[:timestamp]
+            if @first_request_at.nil? || compare_string_dates(request[:timestamp], @first_request_at) == -1
+              @first_request_at = request[:timestamp]
+            end
 
-=======
-          if request[:timestamp]
-            @first_request_at ||= request[:timestamp] # assume time-based order of file
-            @last_request_at  = request[:timestamp]   # assume time-based order of file
-            @request_time_graph[request[:timestamp][11..12].to_i] +=1 
+            if @last_request_at.nil? || compare_string_dates(request[:timestamp], @last_request_at) == 1
+              @last_request_at = request[:timestamp]
+            end
+
+            @request_time_graph[request[:timestamp][11..12].to_i] +=1
           end
           if request[:method]
             @methods[request[:method].to_sym] ||= 0
@@ -45,7 +38,6 @@
           else
             @methods[:unknown] += 1
           end
->>>>>>> 0674ad7b
         when :completed
           @request_count += 1 
           hash = block_given? ? yield(request) : request.hash
